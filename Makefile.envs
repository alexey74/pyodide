<<<<<<< HEAD
export PYODIDE_EMSCRIPTEN_VERSION ?= 2.0.24
export PYODIDE_BINARYEN_VERSION ?= version_101
=======
export PYVERSION ?= 3.9.5
export PYODIDE_EMSCRIPTEN_VERSION ?= 2.0.16
export PYODIDE_BINARYEN_VERSION ?= version_100
>>>>>>> f13f3340

# BASH_ENV tells bash to run pyodide_env.sh on startup, whcih sets various
# environment variables. The next line instructs make to use bash to run each
# command.
export BASH_ENV := $(PYODIDE_ROOT)/pyodide_env.sh
SHELL := /bin/bash

export TOOLSDIR=$(PYODIDE_ROOT)/tools

version_tuple := $(subst ., ,$(PYVERSION:v%=%))
export PYMAJOR=$(word 1,$(version_tuple))
export PYMINOR=$(word 2,$(version_tuple))
export PYMICRO=$(word 3,$(version_tuple))

export HOSTPYTHONROOT=$(shell python${PYMAJOR}.${PYMINOR} -c "import sys; print(sys.prefix)")
export HOSTPYTHON=$(HOSTPYTHONROOT)/bin/python$(PYMAJOR).$(PYMINOR)
export TARGETPYTHONROOT=$(PYODIDE_ROOT)/cpython/installs/python-$(PYVERSION)
export PYTHONINCLUDE=$(PYODIDE_ROOT)/cpython/installs/python-$(PYVERSION)/include/python$(PYMAJOR).$(PYMINOR)

# Use env variable if defined, otherwise fallback to './'
export PYODIDE_BASE_URL?=./

# This environment variable is used for packages to detect if they are built
# for pyodide during build time
export PYODIDE=1
# This is the legacy environment variable used for the aforementioned purpose
export PYODIDE_PACKAGE_ABI=1
export EM_COMPILER_WRAPPER=ccache

export OPTFLAGS=-O2
export CFLAGS_BASE=\
	$(OPTFLAGS) \
	-g \
	-fPIC \
	$(EXTRA_CFLAGS)

export LDFLAGS_BASE=\
	-s BINARYEN_EXTRA_PASSES="--pass-arg=max-func-params@61" \
	$(OPTFLAGS) \
	-s MODULARIZE=1 \
	-s EMULATE_FUNCTION_POINTER_CASTS=1 \
	-s LINKABLE=1 \
	-s EXPORT_ALL=1 \
	-s WASM=1 \
	-std=c++14 \
	-s LZ4=1 \
	-L $(CPYTHONROOT)/installs/python-$(PYVERSION)/lib/ \
	$(EXTRA_LDFLAGS)

export CXXFLAGS_BASE=

export SIDE_MODULE_LDFLAGS=	$(LDFLAGS_BASE) -s SIDE_MODULE=1
export MAIN_MODULE_LDFLAGS= $(LDFLAGS_BASE) -s MAIN_MODULE=1 \
	-s EXPORTED_FUNCTIONS='["___cxa_guard_acquire", "__ZNSt3__28ios_base4initEPv", "_main"]' \
	-lpython$(PYMAJOR).$(PYMINOR) \
	-lffi \
	-lsqlite3 \
	-lbz2 \
	-lstdc++ \
	-s TOTAL_MEMORY=20971520 \
	-s ALLOW_MEMORY_GROWTH=1 \
    --use-preload-plugins \
	-s USE_FREETYPE=1 \
	-s USE_LIBPNG=1 \
	--memory-init-file 0 \

export SIDE_MODULE_CXXFLAGS = $(CXXFLAGS_BASE)

export SIDE_MODULE_CFLAGS= $(CFLAGS_BASE)
export MAIN_MODULE_CFLAGS= $(CFLAGS_BASE) \
    	-Wall \
    	-Wno-warn-absolute-paths \
    	-Werror=unused-variable \
    	-Werror=sometimes-uninitialized \
    	-Werror=int-conversion \
    	-Werror=incompatible-pointer-types \
		-I$(PYTHONINCLUDE)


.output_vars:
	set<|MERGE_RESOLUTION|>--- conflicted
+++ resolved
@@ -1,11 +1,6 @@
-<<<<<<< HEAD
+export PYVERSION ?= 3.9.5
 export PYODIDE_EMSCRIPTEN_VERSION ?= 2.0.24
 export PYODIDE_BINARYEN_VERSION ?= version_101
-=======
-export PYVERSION ?= 3.9.5
-export PYODIDE_EMSCRIPTEN_VERSION ?= 2.0.16
-export PYODIDE_BINARYEN_VERSION ?= version_100
->>>>>>> f13f3340
 
 # BASH_ENV tells bash to run pyodide_env.sh on startup, whcih sets various
 # environment variables. The next line instructs make to use bash to run each
