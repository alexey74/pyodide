--- conflicted
+++ resolved
@@ -95,14 +95,10 @@
         if load_pyodide:
             self.run_js(
                 """
-<<<<<<< HEAD
-                window.pyodide = await loadPyodide({ indexURL : './', fullStdLib: false });
-                pyodide._module.inTestHoist = true; // improve some error messages for tests
-=======
                 let pyodide = await loadPyodide({ indexURL : './', fullStdLib: false, jsglobals : self });
                 self.pyodide = pyodide;
                 globalThis.pyodide = pyodide;
->>>>>>> b2291f8f
+                pyodide._module.inTestHoist = true; // improve some error messages for tests
                 pyodide.globals.get;
                 pyodide.pyodide_py.eval_code;
                 pyodide.pyodide_py.eval_code_async;
