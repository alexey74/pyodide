--- conflicted
+++ resolved
@@ -286,13 +286,6 @@
       }
       let ptrobj = _getPtr(jsobj);
       let idkey = Module.hiwire.new_value(jskey);
-<<<<<<< HEAD
-      let idresult = __pyproxy_has(ptrobj, idkey);
-      let result = Module.hiwire.get_value(idresult);
-      Module.hiwire.decref(idresult);
-      Module.hiwire.decref(idkey);
-      return result;
-=======
       let result;
       try {
         result = __pyproxy_has(ptrobj, idkey);
@@ -305,7 +298,6 @@
         _pythonexc2js();
       }
       return result !== 0;
->>>>>>> f9f01be9
     },
     get: function (jsobj, jskey) {
       if(Reflect.has(jsobj, jskey) && !ignoredTargetFields.includes(jskey)){
