/**
 * Every public Python entrypoint goes through this file! The main entrypoint is
 * the callPyObject method, but of course one can also execute arbitrary code
 * via the various __dundermethods__ associated to classes.
 *
 * The only entrypoint into Python that avoids this file is our bootstrap method
 * runPythonSimple which is defined in main.c
 *
 * Any time we call into wasm, the call should be wrapped in a try catch block.
 * This way if a Javascript error emerges from the wasm, we can escalate it to a
 * fatal error.
 *
 * This is file is preprocessed with -imacros "pyproxy.c". As a result of this,
 * any macros available in pyproxy.c are available here. We only need the flags
 * macros HAS_LENGTH, etc.
 *
 * See Makefile recipe for src/js/pyproxy.js
 */

import { Module } from "../js/module";

if (globalThis.FinalizationRegistry) {
  Module.finalizationRegistry = new FinalizationRegistry((ptr) => {
    try {
      Module._Py_DecRef(ptr);
    } catch (e) {
      // I'm not really sure what happens if an error occurs inside of a
      // finalizer...
      Module.fatal_error(e);
    }
  });
  // For some unclear reason this code screws up selenium FirefoxDriver. Works
  // fine in chrome and when I test it in browser. It seems to be sensitive to
  // changes that don't make a difference to the semantics.
  // TODO: after v0.17.0 release, fix selenium issues with this code.
  // Module.bufferFinalizationRegistry = new FinalizationRegistry((ptr) => {
  //   try {
  //     Module._PyBuffer_Release(ptr);
  //     Module._PyMem_Free(ptr);
  //   } catch (e) {
  //     Module.fatal_error(e);
  //   }
  // });
} else {
  Module.finalizationRegistry = { register() {}, unregister() {} };
  // Module.bufferFinalizationRegistry = finalizationRegistry;
}

/**
 * In the case that the Python object is callable, PyProxyClass inherits from
 * Function so that PyProxy objects can be callable.
 *
 * The following properties on a Python object will be shadowed in the proxy
 * in the case that the Python object is callable:
 *  - "arguments" and
 *  - "caller"
 *
 * Inheriting from Function has the unfortunate side effect that we MUST
 * expose the members "proxy.arguments" and "proxy.caller" because they are
 * nonconfigurable, nonwritable, nonenumerable own properties. They are just
 * always `null`.
 *
 * We also get the properties "length" and "name" which are configurable so we
 * delete them in the constructor. "prototype" is not configurable so we can't
 * delete it, however it *is* writable so we set it to be undefined. We must
 * still make "prototype in proxy" be true though.
 * @private
 */
Module.pyproxy_new = function (ptrobj) {
  let flags = Module._pyproxy_getflags(ptrobj);
  let cls = Module.getPyProxyClass(flags);
  // Reflect.construct calls the constructor of Module.PyProxyClass but sets
  // the prototype as cls.prototype. This gives us a way to dynamically create
  // subclasses of PyProxyClass (as long as we don't need to use the "new
  // cls(ptrobj)" syntax).
  let target;
  if (flags & IS_CALLABLE) {
    // To make a callable proxy, we must call the Function constructor.
    // In this case we are effectively subclassing Function.
    target = Reflect.construct(Function, [], cls);
    // Remove undesirable properties added by Function constructor. Note: we
    // can't remove "arguments" or "caller" because they are not configurable
    // and not writable
    delete target.length;
    delete target.name;
    // prototype isn't configurable so we can't delete it but it's writable.
    target.prototype = undefined;
  } else {
    target = Object.create(cls.prototype);
  }
  Object.defineProperty(target, "$$", {
    value: { ptr: ptrobj, type: "PyProxy" },
  });
  Module._Py_IncRef(ptrobj);
  let proxy = new Proxy(target, Module.PyProxyHandlers);
  Module.finalizationRegistry.register(proxy, ptrobj, proxy);
  return proxy;
};

function _getPtr(jsobj) {
  let ptr = jsobj.$$.ptr;
  if (ptr === null) {
    throw new Error(
      jsobj.$$.destroyed_msg || "Object has already been destroyed"
    );
  }
  return ptr;
}

let pyproxyClassMap = new Map();
/**
 * Retreive the appropriate mixins based on the features requested in flags.
 * Used by pyproxy_new. The "flags" variable is produced by the C function
 * pyproxy_getflags. Multiple PyProxies with the same set of feature flags
 * will share the same prototype, so the memory footprint of each individual
 * PyProxy is minimal.
 * @private
 */
Module.getPyProxyClass = function (flags) {
  let result = pyproxyClassMap.get(flags);
  if (result) {
    return result;
  }
  let descriptors = {};
  for (let [feature_flag, methods] of [
    [HAS_LENGTH, Module.PyProxyLengthMethods],
    [HAS_GET, Module.PyProxyGetItemMethods],
    [HAS_SET, Module.PyProxySetItemMethods],
    [HAS_CONTAINS, Module.PyProxyContainsMethods],
    [IS_ITERABLE, Module.PyProxyIterableMethods],
    [IS_ITERATOR, Module.PyProxyIteratorMethods],
    [IS_AWAITABLE, Module.PyProxyAwaitableMethods],
    [IS_BUFFER, Module.PyProxyBufferMethods],
    [IS_CALLABLE, Module.PyProxyCallableMethods],
  ]) {
    if (flags & feature_flag) {
      Object.assign(descriptors, Object.getOwnPropertyDescriptors(methods));
    }
  }
  let new_proto = Object.create(Module.PyProxyClass.prototype, descriptors);
  function PyProxy() {}
  PyProxy.prototype = new_proto;
  pyproxyClassMap.set(flags, PyProxy);
  return PyProxy;
};

// Static methods
Module.PyProxy_getPtr = _getPtr;

// Now a lot of boilerplate to wrap the abstract Object protocol wrappers
// defined in pyproxy.c in Javascript functions.

Module.callPyObjectKwargs = function (ptrobj, ...jsargs) {
  // We don't do any checking for kwargs, checks are in PyProxy.callKwargs
  // which only is used when the keyword arguments come from the user.
  let kwargs = jsargs.pop();
  let num_pos_args = jsargs.length;
  let kwargs_names = Object.keys(kwargs);
  let kwargs_values = Object.values(kwargs);
  let num_kwargs = kwargs_names.length;
  jsargs.push(...kwargs_values);

  let idargs = Module.hiwire.new_value(jsargs);
  let idkwnames = Module.hiwire.new_value(kwargs_names);
  let idresult;
  try {
    idresult = Module.__pyproxy_apply(
      ptrobj,
      idargs,
      num_pos_args,
      idkwnames,
      num_kwargs
    );
  } catch (e) {
    Module.fatal_error(e);
  } finally {
    Module.hiwire.decref(idargs);
    Module.hiwire.decref(idkwnames);
  }
  if (idresult === 0) {
    Module._pythonexc2js();
  }
  return Module.hiwire.pop_value(idresult);
};

Module.callPyObject = function (ptrobj, ...jsargs) {
  return Module.callPyObjectKwargs(ptrobj, ...jsargs, {});
};

Module.PyProxyClass = class {
  constructor() {
    throw new TypeError("PyProxy is not a constructor");
  }

  get [Symbol.toStringTag]() {
    return "PyProxy";
  }
  /**
   * The name of the type of the object.
   *
   * Usually the value is ``"module.name"`` but for builtins or
   * interpreter-defined types it is just ``"name"``. As pseudocode this is:
   *
   * .. code-block:: python
   *
   *    ty = type(x)
   *    if ty.__module__ == 'builtins' or ty.__module__ == "__main__":
   *        return ty.__name__
   *    else:
   *        ty.__module__ + "." + ty.__name__
   *
   */
  get type() {
    let ptrobj = _getPtr(this);
    return Module.hiwire.pop_value(Module.__pyproxy_type(ptrobj));
  }
  toString() {
    let ptrobj = _getPtr(this);
    let jsref_repr;
    try {
      jsref_repr = Module.__pyproxy_repr(ptrobj);
    } catch (e) {
      Module.fatal_error(e);
    }
<<<<<<< HEAD
    let cacheId = Module.hiwire.new_value(new Map());
    Object.defineProperty(target, "$$", {
      value: { ptr: ptrobj, type: "PyProxy", borrowed: false, cacheId },
    });
    _Py_IncRef(ptrobj);
    let proxy = new Proxy(target, Module.PyProxyHandlers);
    Module.finalizationRegistry.register(proxy, ptrobj, proxy);
    return proxy;
  };

  function _getPtr(jsobj) {
    let ptr = jsobj.$$.ptr;
    if (ptr === null) {
      throw new Error(
        jsobj.$$.destroyed_msg || "Object has already been destroyed"
=======
    if (jsref_repr === 0) {
      Module._pythonexc2js();
    }
    return Module.hiwire.pop_value(jsref_repr);
  }
  /**
   * Destroy the ``PyProxy``. This will release the memory. Any further
   * attempt to use the object will raise an error.
   *
   * In a browser supporting `FinalizationRegistry
   * <https://developer.mozilla.org/en-US/docs/Web/JavaScript/Reference/Global_Objects/FinalizationRegistry>`_
   * Pyodide will automatically destroy the ``PyProxy`` when it is garbage
   * collected, however there is no guarantee that the finalizer will be run
   * in a timely manner so it is better to ``destory`` the proxy explicitly.
   *
   * @param {string} [destroyed_msg] The error message to print if use is
   *        attempted after destroying. Defaults to "Object has already been
   *        destroyed".
   */
  destroy(destroyed_msg) {
    let ptrobj = _getPtr(this);
    Module.finalizationRegistry.unregister(this);
    // Maybe the destructor will call Javascript code that will somehow try
    // to use this proxy. Mark it deleted before decrementing reference count
    // just in case!
    this.$$.ptr = null;
    this.$$.destroyed_msg = destroyed_msg;
    try {
      Module._Py_DecRef(ptrobj);
    } catch (e) {
      Module.fatal_error(e);
    }
  }
  /**
   * Make a new PyProxy pointing to the same Python object.
   * Useful if the PyProxy is destroyed somewhere else.
   */
  clone() {
    let ptrobj = _getPtr(this);
    return Module.pyproxy_new(ptrobj);
  }
  /**
   * Converts the ``PyProxy`` into a Javascript object as best as possible. By
   * default does a deep conversion, if a shallow conversion is desired, you
   * can use ``proxy.toJs(1)``.
   * See :ref:`Explicit Conversion of PyProxy
   * <type-translations-pyproxy-to-js>` for more info.
   *
   * @param {number} depth How many layers deep to perform the conversion.
   * Defaults to infinite.
   * @returns The Javascript object resulting from the conversion.
   */
  toJs(depth = -1) {
    let ptrobj = _getPtr(this);
    let idresult;
    let proxies = Module.hiwire.new_value([]);
    try {
      idresult = Module._python2js_with_depth(ptrobj, depth, proxies);
    } catch (e) {
      Module.fatal_error(e);
    } finally {
      Module.hiwire.decref(proxies);
    }
    if (idresult === 0) {
      Module._pythonexc2js();
    }
    return Module.hiwire.pop_value(idresult);
  }
  apply(jsthis, jsargs) {
    return Module.callPyObject(_getPtr(this), ...jsargs);
  }
  call(jsthis, ...jsargs) {
    return Module.callPyObject(_getPtr(this), ...jsargs);
  }
  /**
   * Call the function with key word arguments.
   * The last argument must be an object with the keyword arguments.
   */
  callKwargs(...jsargs) {
    if (jsargs.length === 0) {
      throw new TypeError(
        "callKwargs requires at least one argument (the key word argument object)"
>>>>>>> 96214098
      );
    }
    let kwargs = jsargs[jsargs.length - 1];
    if (
      kwargs.constructor !== undefined &&
      kwargs.constructor.name !== "Object"
    ) {
      throw new TypeError("kwargs argument is not an object");
    }
    return Module.callPyObjectKwargs(_getPtr(this), ...jsargs);
  }
};

// Controlled by HAS_LENGTH, appears for any object with __len__ or sq_length
// or mp_length methods
Module.PyProxyLengthMethods = {
  /**
   * The length of the object.
   *
   * Present only if the proxied Python object has a ``__len__`` method.
   */
  get length() {
    let ptrobj = _getPtr(this);
    let length;
    try {
      length = Module._PyObject_Size(ptrobj);
    } catch (e) {
      Module.fatal_error(e);
    }
    if (length === -1) {
      Module._pythonexc2js();
    }
<<<<<<< HEAD
    let new_proto = Object.create(Module.PyProxyClass.prototype, descriptors);
    function PyProxy() {}
    PyProxy.prototype = new_proto;
    _pyproxyClassMap.set(flags, PyProxy);
    return PyProxy;
  };

  // Static methods
  Module.PyProxy_getPtr = _getPtr;
  Module.pyproxy_mark_borrowed = function (proxy) {
    proxy.$$.borrowed = true;
  };
  Module.pyproxy_destroy = function (proxy, destroyed_msg) {
    let ptrobj = _getPtr(proxy);
    Module.finalizationRegistry.unregister(proxy);
    // Maybe the destructor will call Javascript code that will somehow try
    // to use this proxy. Mark it deleted before decrementing reference count
    // just in case!
    proxy.$$.ptr = null;
    proxy.$$.destroyed_msg = destroyed_msg;
    let cache = Module.hiwire.pop_value(proxy.$$.cacheId);
    for (let proxy_id of cache.values()) {
      Module.pyproxy_destroy(Module.hiwire.pop_value(proxy_id));
    }
    try {
      _Py_DecRef(ptrobj);
    } catch (e) {
      Module.fatal_error(e);
    }
  };

  // Now a lot of boilerplate to wrap the abstract Object protocol wrappers
  // defined in pyproxy.c in Javascript functions.

  Module.callPyObjectKwargs = function (ptrobj, ...jsargs) {
    // We don't do any checking for kwargs, checks are in PyProxy.callKwargs
    // which only is used when the keyword arguments come from the user.
    let kwargs = jsargs.pop();
    let num_pos_args = jsargs.length;
    let kwargs_names = Object.keys(kwargs);
    let kwargs_values = Object.values(kwargs);
    let num_kwargs = kwargs_names.length;
    jsargs.push(...kwargs_values);
=======
    return length;
  },
};
>>>>>>> 96214098

// Controlled by HAS_GET, appears for any class with __getitem__,
// mp_subscript, or sq_item methods
Module.PyProxyGetItemMethods = {
  /**
   * This translates to the Python code ``obj[key]``.
   *
   * Present only if the proxied Python object has a ``__getitem__`` method.
   *
   * @param {any} key The key to look up.
   * @returns The corresponding value.
   */
  get: function (key) {
    let ptrobj = _getPtr(this);
    let idkey = Module.hiwire.new_value(key);
    let idresult;
    try {
      idresult = Module.__pyproxy_getitem(ptrobj, idkey);
    } catch (e) {
      Module.fatal_error(e);
    } finally {
      Module.hiwire.decref(idkey);
    }
    if (idresult === 0) {
      if (Module._PyErr_Occurred()) {
        Module._pythonexc2js();
      } else {
        return undefined;
      }
    }
    return Module.hiwire.pop_value(idresult);
  },
};

// Controlled by HAS_SET, appears for any class with __setitem__, __delitem__,
// mp_ass_subscript,  or sq_ass_item.
Module.PyProxySetItemMethods = {
  /**
   * This translates to the Python code ``obj[key] = value``.
   *
   * Present only if the proxied Python object has a ``__setitem__`` method.
   *
   * @param {any} key The key to set.
   * @param {any} value The value to set it to.
   */
  set: function (key, value) {
    let ptrobj = _getPtr(this);
    let idkey = Module.hiwire.new_value(key);
    let idval = Module.hiwire.new_value(value);
    let errcode;
    try {
      errcode = Module.__pyproxy_setitem(ptrobj, idkey, idval);
    } catch (e) {
      Module.fatal_error(e);
    } finally {
      Module.hiwire.decref(idkey);
      Module.hiwire.decref(idval);
    }
    if (errcode === -1) {
      Module._pythonexc2js();
    }
  },
  /**
   * This translates to the Python code ``del obj[key]``.
   *
   * Present only if the proxied Python object has a ``__delitem__`` method.
   *
   * @param {any} key The key to delete.
   */
  delete: function (key) {
    let ptrobj = _getPtr(this);
    let idkey = Module.hiwire.new_value(key);
    let errcode;
    try {
      errcode = Module.__pyproxy_delitem(ptrobj, idkey);
    } catch (e) {
      Module.fatal_error(e);
    } finally {
      Module.hiwire.decref(idkey);
    }
    if (errcode === -1) {
      Module._pythonexc2js();
    }
<<<<<<< HEAD
    /**
     * Destroy the ``PyProxy``. This will release the memory. Any further
     * attempt to use the object will raise an error.
     *
     * In a browser supporting `FinalizationRegistry
     * <https://developer.mozilla.org/en-US/docs/Web/JavaScript/Reference/Global_Objects/FinalizationRegistry>`_
     * Pyodide will automatically destroy the ``PyProxy`` when it is garbage
     * collected, however there is no guarantee that the finalizer will be run
     * in a timely manner so it is better to ``destory`` the proxy explicitly.
     *
     * @param {string} [destroyed_msg] The error message to print if use is
     *        attempted after destroying. Defaults to "Object has already been
     *        destroyed".
     */
    destroy(destroyed_msg) {
      if (!this.$$.borrowed) {
        Module.pyproxy_destroy(this, destroyed_msg);
      }
=======
  },
};

// Controlled by HAS_CONTAINS flag, appears for any class with __contains__ or
// sq_contains
Module.PyProxyContainsMethods = {
  /**
   * This translates to the Python code ``key in obj``.
   *
   * Present only if the proxied Python object has a ``__contains__`` method.
   *
   * @param {*} key The key to check for.
   * @returns {bool} Is ``key`` present?
   */
  has: function (key) {
    let ptrobj = _getPtr(this);
    let idkey = Module.hiwire.new_value(key);
    let result;
    try {
      result = Module.__pyproxy_contains(ptrobj, idkey);
    } catch (e) {
      Module.fatal_error(e);
    } finally {
      Module.hiwire.decref(idkey);
>>>>>>> 96214098
    }
    if (result === -1) {
      Module._pythonexc2js();
    }
<<<<<<< HEAD
    /**
     * Converts the ``PyProxy`` into a Javascript object as best as possible. By
     * default does a deep conversion, if a shallow conversion is desired, you
     * can use ``proxy.toJs(1)``.
     * See :ref:`Explicit Conversion of PyProxy
     * <type-translations-pyproxy-to-js>` for more info.
     *
     * @param {number} depth How many layers deep to perform the conversion.
     * Defaults to infinite.
     * @returns The Javascript object resulting from the conversion.
     */
    toJs({ max_depth = -1, proxies }) {
      let ptrobj = _getPtr(this);
      let idresult;
      let idproxies = proxies ? Module.hiwire.new_value(proxies) : 0;
      try {
        idresult = _python2js_with_depth(ptrobj, max_depth, idproxies);
      } catch (e) {
        Module.fatal_error(e);
      } finally {
        Module.hiwire.decref(idproxies);
      }
      if (idresult === 0) {
        _pythonexc2js();
      }
      return Module.hiwire.pop_value(idresult);
=======
    return result === 1;
  },
};

class TempError extends Error {}

/**
 * A helper for [Symbol.iterator].
 *
 * Because "it is possible for a generator to be garbage collected without
 * ever running its finally block", we take extra care to try to ensure that
 * we don't leak the iterator. We register it with the finalizationRegistry,
 * but if the finally block is executed, we decref the pointer and unregister.
 *
 * In order to do this, we create the generator with this inner method,
 * register the finalizer, and then return it.
 *
 * Quote from:
 * https://hacks.mozilla.org/2015/07/es6-in-depth-generators-continued/
 *
 * @private
 */
function* iter_helper(iterptr, token) {
  try {
    if (iterptr === 0) {
      throw new TempError();
>>>>>>> 96214098
    }
    let item;
    while ((item = Module.__pyproxy_iter_next(iterptr))) {
      yield Module.hiwire.pop_value(item);
    }
    if (Module._PyErr_Occurred()) {
      throw new TempError();
    }
  } catch (e) {
    if (e instanceof TempError) {
      Module._pythonexc2js();
    } else {
      Module.fatal_error(e);
    }
  } finally {
    Module.finalizationRegistry.unregister(token);
    Module._Py_DecRef(iterptr);
  }
}

// Controlled by IS_ITERABLE, appears for any object with __iter__ or tp_iter,
// unless they are iterators. See: https://docs.python.org/3/c-api/iter.html
// https://developer.mozilla.org/en-US/docs/Web/JavaScript/Reference/Iteration_protocols
// This avoids allocating a PyProxy wrapper for the temporary iterator.
Module.PyProxyIterableMethods = {
  /**
   * This translates to the Python code ``iter(obj)``. Return an iterator
   * associated to the proxy. See the documentation for `Symbol.iterator
   * <https://developer.mozilla.org/en-US/docs/Web/JavaScript/Reference/Global_Objects/Symbol/iterator>`_.
   *
   * Present only if the proxied Python object is iterable (i.e., has an
   * ``__iter__`` method).
   *
   * This will be used implicitly by ``for(let x of proxy){}``.
   *
   * @returns {Iterator} An iterator for the proxied Python object.
   */
  [Symbol.iterator]: function () {
    let ptrobj = _getPtr(this);
    let token = {};
    let iterptr;
    try {
      iterptr = Module._PyObject_GetIter(ptrobj);
    } catch (e) {
      Module.fatal_error(e);
    }

    let result = iter_helper(iterptr, token);
    Module.finalizationRegistry.register(result, iterptr, token);
    return result;
  },
};

// Controlled by IS_ITERATOR, appears for any object with a __next__ or
// tp_iternext method.
Module.PyProxyIteratorMethods = {
  [Symbol.iterator]: function () {
    return this;
  },
  /**
   * This translates to the Python code ``next(obj)``. Returns the next value
   * of the generator. See the documentation for `Generator.prototype.next
   * <https://developer.mozilla.org/en-US/docs/Web/JavaScript/Reference/Global_Objects/Generator/next>`_.
   * The argument will be sent to the Python generator.
   *
   * This will be used implicitly by ``for(let x of proxy){}``.
   *
   * Present only if the proxied Python object is a generator or iterator
   * (i.e., has a ``send`` or ``__next__`` method).
   *
   * @param {*} value The value to send to the generator. The value will be
   * assigned as a result of a yield expression.
   * @returns {Object} An Object with two properties: ``done`` and ``value``.
   * When the generator yields ``some_value``, ``next`` returns ``{done :
   * false, value : some_value}``. When the generator raises a
   * ``StopIteration(result_value)`` exception, ``next`` returns ``{done :
   * true, value : result_value}``.
   */
  next: function (arg) {
    let idresult;
    // Note: arg is optional, if arg is not supplied, it will be undefined
    // which gets converted to "Py_None". This is as intended.
    let idarg = Module.hiwire.new_value(arg);
    let done;
    try {
      idresult = Module.__pyproxyGen_Send(_getPtr(this), idarg);
      done = idresult === 0;
      if (done) {
        idresult = Module.__pyproxyGen_FetchStopIterationValue();
      }
    } catch (e) {
      Module.fatal_error(e);
    } finally {
      Module.hiwire.decref(idarg);
    }
    if (done && idresult === 0) {
      Module._pythonexc2js();
    }
    let value = Module.hiwire.pop_value(idresult);
    return { done, value };
  },
};

// Another layer of boilerplate. The PyProxyHandlers have some annoying logic
// to deal with straining out the spurious "Function" properties "prototype",
// "arguments", and "length", to deal with correctly satisfying the Proxy
// invariants, and to deal with the mro
function python_hasattr(jsobj, jskey) {
  let ptrobj = _getPtr(jsobj);
  let idkey = Module.hiwire.new_value(jskey);
  let result;
  try {
    result = Module.__pyproxy_hasattr(ptrobj, idkey);
  } catch (e) {
    Module.fatal_error(e);
  } finally {
    Module.hiwire.decref(idkey);
  }
  if (result === -1) {
    Module._pythonexc2js();
  }
  return result !== 0;
}

// Returns a JsRef in order to allow us to differentiate between "not found"
// (in which case we return 0) and "found 'None'" (in which case we return
// Js_undefined).
function python_getattr(jsobj, jskey) {
  let ptrobj = _getPtr(jsobj);
  let idkey = Module.hiwire.new_value(jskey);
  let idresult;
  try {
    idresult = Module.__pyproxy_getattr(ptrobj, idkey);
  } catch (e) {
    Module.fatal_error(e);
  } finally {
    Module.hiwire.decref(idkey);
  }
  if (idresult === 0) {
    if (Module._PyErr_Occurred()) {
      Module._pythonexc2js();
    }
  }
  return idresult;
}

function python_setattr(jsobj, jskey, jsval) {
  let ptrobj = _getPtr(jsobj);
  let idkey = Module.hiwire.new_value(jskey);
  let idval = Module.hiwire.new_value(jsval);
  let errcode;
  try {
    errcode = Module.__pyproxy_setattr(ptrobj, idkey, idval);
  } catch (e) {
    Module.fatal_error(e);
  } finally {
    Module.hiwire.decref(idkey);
    Module.hiwire.decref(idval);
  }
  if (errcode === -1) {
    Module._pythonexc2js();
  }
}

function python_delattr(jsobj, jskey) {
  let ptrobj = _getPtr(jsobj);
  let idkey = Module.hiwire.new_value(jskey);
  let errcode;
  try {
    errcode = Module.__pyproxy_delattr(ptrobj, idkey);
  } catch (e) {
    Module.fatal_error(e);
  } finally {
    Module.hiwire.decref(idkey);
  }
  if (errcode === -1) {
    Module._pythonexc2js();
  }
}

// See explanation of which methods should be defined here and what they do
// here:
// https://developer.mozilla.org/en-US/docs/Web/JavaScript/Reference/Global_Objects/Proxy
Module.PyProxyHandlers = {
  isExtensible: function () {
    return true;
  },
  has: function (jsobj, jskey) {
    // Note: must report "prototype" in proxy when we are callable.
    // (We can return the wrong value from "get" handler though.)
    let objHasKey = Reflect.has(jsobj, jskey);
    if (objHasKey) {
      return true;
    }
    // python_hasattr will crash when given a Symbol.
    if (typeof jskey === "symbol") {
      return false;
    }
    return python_hasattr(jsobj, jskey);
  },
  get: function (jsobj, jskey) {
    // Preference order:
    // 1. things we have to return to avoid making Javascript angry
    // 2. the result of Python getattr
    // 3. stuff from the prototype chain

    // 1. things we have to return to avoid making Javascript angry
    // This conditional looks funky but it's the only thing I found that
    // worked right in all cases.
    if (jskey in jsobj && !(jskey in Object.getPrototypeOf(jsobj))) {
      return Reflect.get(jsobj, jskey);
    }
    // python_getattr will crash when given a Symbol
    if (typeof jskey === "symbol") {
      return Reflect.get(jsobj, jskey);
    }
    // 2. The result of getattr
    let idresult = python_getattr(jsobj, jskey);
    if (idresult !== 0) {
      return Module.hiwire.pop_value(idresult);
    }
    // 3. stuff from the prototype chain.
    return Reflect.get(jsobj, jskey);
  },
  set: function (jsobj, jskey, jsval) {
    // We're only willing to set properties on the python object, throw an
    // error if user tries to write over any key of type 1. things we have to
    // return to avoid making Javascript angry
    if (typeof jskey === "symbol") {
      throw new TypeError(`Cannot set read only field '${jskey.description}'`);
    }
    // Again this is a funny looking conditional, I found it as the result of
    // a lengthy search for something that worked right.
    let descr = Object.getOwnPropertyDescriptor(jsobj, jskey);
    if (descr && !descr.writable) {
      throw new TypeError(`Cannot set read only field '${jskey}'`);
    }
    python_setattr(jsobj, jskey, jsval);
    return true;
  },
  deleteProperty: function (jsobj, jskey) {
    // We're only willing to delete properties on the python object, throw an
    // error if user tries to write over any key of type 1. things we have to
    // return to avoid making Javascript angry
    if (typeof jskey === "symbol") {
      throw new TypeError(
        `Cannot delete read only field '${jskey.description}'`
      );
    }
    let descr = Object.getOwnPropertyDescriptor(jsobj, jskey);
    if (descr && !descr.writable) {
      throw new TypeError(`Cannot delete read only field '${jskey}'`);
    }
    python_delattr(jsobj, jskey);
    // Must return "false" if "jskey" is a nonconfigurable own property.
    // Otherwise Javascript will throw a TypeError.
    return !descr || descr.configurable;
  },
  ownKeys: function (jsobj) {
    let ptrobj = _getPtr(jsobj);
    let idresult;
    let cacheId = jsobj.$$.cacheId;
    try {
<<<<<<< HEAD
      idresult = __pyproxy_getattr(ptrobj, idkey, cacheId);
=======
      idresult = Module.__pyproxy_ownKeys(ptrobj);
>>>>>>> 96214098
    } catch (e) {
      Module.fatal_error(e);
    }
    if (idresult === 0) {
      Module._pythonexc2js();
    }
    let result = Module.hiwire.pop_value(idresult);
    result.push(...Reflect.ownKeys(jsobj));
    return result;
  },
  apply: function (jsobj, jsthis, jsargs) {
    return jsobj.apply(jsthis, jsargs);
  },
};

/**
 * The Promise / javascript awaitable API.
 * @private
 */
Module.PyProxyAwaitableMethods = {
  /**
   * This wraps __pyproxy_ensure_future and makes a function that converts a
   * Python awaitable to a promise, scheduling the awaitable on the Python
   * event loop if necessary.
   * @private
   */
  _ensure_future: function () {
    let ptrobj = _getPtr(this);
    let resolveHandle;
    let rejectHandle;
    let promise = new Promise((resolve, reject) => {
      resolveHandle = resolve;
      rejectHandle = reject;
    });
    let resolve_handle_id = Module.hiwire.new_value(resolveHandle);
    let reject_handle_id = Module.hiwire.new_value(rejectHandle);
    let errcode;
    try {
      errcode = Module.__pyproxy_ensure_future(
        ptrobj,
        resolve_handle_id,
        reject_handle_id
      );
    } catch (e) {
      Module.fatal_error(e);
    } finally {
      Module.hiwire.decref(reject_handle_id);
      Module.hiwire.decref(resolve_handle_id);
    }
    if (errcode === -1) {
      Module._pythonexc2js();
    }
    return promise;
  },
  /**
   * Runs ``asyncio.ensure_future(awaitable)``, executes
   * ``onFulfilled(result)`` when the ``Future`` resolves successfully,
   * executes ``onRejected(error)`` when the ``Future`` fails. Will be used
   * implictly by ``await obj``.
   *
   * See the documentation for
   * `Promise.then
   * <https://developer.mozilla.org/en-US/docs/Web/JavaScript/Reference/Global_Objects/Promise/then>`_
   *
   * Present only if the proxied Python object is `awaitable
   * <https://docs.python.org/3/library/asyncio-task.html?highlight=awaitable#awaitables>`_.
   *
   * @param {Function} onFulfilled A handler called with the result as an
   * argument if the awaitable succeeds.
   * @param {Function} onRejected A handler called with the error as an
   * argument if the awaitable fails.
   * @returns {Promise} The resulting Promise.
   */
  then: function (onFulfilled, onRejected) {
    let promise = this._ensure_future();
    return promise.then(onFulfilled, onRejected);
  },
  /**
   * Runs ``asyncio.ensure_future(awaitable)`` and executes
   * ``onRejected(error)`` if the future fails.
   *
   * See the documentation for
   * `Promise.catch
   * <https://developer.mozilla.org/en-US/docs/Web/JavaScript/Reference/Global_Objects/Promise/catch>`_.
   *
   * Present only if the proxied Python object is `awaitable
   * <https://docs.python.org/3/library/asyncio-task.html?highlight=awaitable#awaitables>`_.
   *
   * @param {Function} onRejected A handler called with the error as an
   * argument if the awaitable fails.
   * @returns {Promise} The resulting Promise.
   */
  catch: function (onRejected) {
    let promise = this._ensure_future();
    return promise.catch(onRejected);
  },
  /**
   * Runs ``asyncio.ensure_future(awaitable)`` and executes
   * ``onFinally(error)`` when the future resolves.
   *
   * See the documentation for
   * `Promise.finally
   * <https://developer.mozilla.org/en-US/docs/Web/JavaScript/Reference/Global_Objects/Promise/finally>`_.
   *
   * Present only if the proxied Python object is `awaitable
   * <https://docs.python.org/3/library/asyncio-task.html?highlight=awaitable#awaitables>`_.
   *
   *
   * @param {Function} onFinally A handler that is called with zero arguments
   * when the awaitable resolves.
   * @returns {Promise} A Promise that resolves or rejects with the same
   * result as the original Promise, but only after executing the
   * ``onFinally`` handler.
   */
  finally: function (onFinally) {
    let promise = this._ensure_future();
    return promise.finally(onFinally);
  },
};

Module.PyProxyCallableMethods = { prototype: Function.prototype };

let type_to_array_map = new Map([
  ["i8", Int8Array],
  ["u8", Uint8Array],
  ["u8clamped", Uint8ClampedArray],
  ["i16", Int16Array],
  ["u16", Uint16Array],
  ["i32", Int32Array],
  ["u32", Uint32Array],
  ["i32", Int32Array],
  ["u32", Uint32Array],
  // if these aren't available, will be globalThis.BigInt64Array will be
  // undefined rather than raising a ReferenceError.
  ["i64", globalThis.BigInt64Array],
  ["u64", globalThis.BigUint64Array],
  ["f32", Float32Array],
  ["f64", Float64Array],
  ["dataview", DataView],
]);

Module.PyProxyBufferMethods = {
  /**
   * Get a view of the buffer data which is usable from Javascript. No copy is
   * ever performed.
   *
   * Present only if the proxied Python object supports the `Python Buffer
   * Protocol <https://docs.python.org/3/c-api/buffer.html>`_.
   *
   * We do not support suboffsets, if the buffer requires suboffsets we will
   * throw an error. Javascript nd array libraries can't handle suboffsets
   * anyways. In this case, you should use the :any:`toJs` api or copy the
   * buffer to one that doesn't use suboffets (using e.g.,
   * `numpy.ascontiguousarray
   * <https://numpy.org/doc/stable/reference/generated/numpy.ascontiguousarray.html>`_).
   *
   * If the buffer stores big endian data or half floats, this function will
   * fail without an explicit type argument. For big endian data you can use
   * ``toJs``. `DataViews
   * <https://developer.mozilla.org/en-US/docs/Web/JavaScript/Reference/Global_Objects/DataView>`_
   * have support for big endian data, so you might want to pass
   * ``'dataview'`` as the type argument in that case.
   *
   * @param {string} [type] The type of :any:`PyBuffer.data` field in the
   * output. Should be one of: ``"i8"``, ``"u8"``, ``"u8clamped"``, ``"i16"``,
   * ``"u16"``, ``"i32"``, ``"u32"``, ``"i32"``, ``"u32"``, ``"i64"``,
   * ``"u64"``, ``"f32"``, ``"f64``, or ``"dataview"``. This argument is
   * optional, if absent ``getBuffer`` will try to determine the appropriate
   * output type based on the buffer `format string
   * <https://docs.python.org/3/library/struct.html#format-strings>`_.
   * @returns :any:`PyBuffer`
   */
  getBuffer: function (type) {
    let ArrayType = undefined;
    if (type) {
      ArrayType = type_to_array_map.get(type);
      if (ArrayType === undefined) {
        throw new Error(`Unknown type ${type}`);
      }
    }
    let this_ptr = _getPtr(this);
    let buffer_struct_ptr;
    try {
      buffer_struct_ptr = Module.__pyproxy_get_buffer(this_ptr);
    } catch (e) {
      Module.fatal_error(e);
    }
    if (buffer_struct_ptr === 0) {
      Module._pythonexc2js();
    }

    let HEAP32 = Module.HEAP32;
    // This has to match the order of the fields in buffer_struct
    let cur_ptr = buffer_struct_ptr / 4;

    let startByteOffset = HEAP32[cur_ptr++];
    let minByteOffset = HEAP32[cur_ptr++];
    let maxByteOffset = HEAP32[cur_ptr++];

    let readonly = !!HEAP32[cur_ptr++];
    let format_ptr = HEAP32[cur_ptr++];
    let itemsize = HEAP32[cur_ptr++];
    let shape = Module.hiwire.pop_value(HEAP32[cur_ptr++]);
    let strides = Module.hiwire.pop_value(HEAP32[cur_ptr++]);

    let view_ptr = HEAP32[cur_ptr++];
    let c_contiguous = !!HEAP32[cur_ptr++];
    let f_contiguous = !!HEAP32[cur_ptr++];

    let format = Module.UTF8ToString(format_ptr);
    try {
      Module._PyMem_Free(buffer_struct_ptr);
    } catch (e) {
      Module.fatal_error(e);
    }

    let success = false;
    try {
      let bigEndian = false;
      if (ArrayType === undefined) {
        [ArrayType, bigEndian] = Module.processBufferFormatString(
          format,
          " In this case, you can pass an explicit type argument."
        );
      }
      let alignment = parseInt(ArrayType.name.replace(/[^0-9]/g, "")) / 8 || 1;
      if (bigEndian && alignment > 1) {
        throw new Error(
          "Javascript has no native support for big endian buffers. " +
            "In this case, you can pass an explicit type argument. " +
            "For instance, `getBuffer('dataview')` will return a `DataView`" +
            "which has native support for reading big endian data." +
            "Alternatively, toJs will automatically convert the buffer " +
            "to little endian."
        );
      }
      let numBytes = maxByteOffset - minByteOffset;
      if (
        numBytes !== 0 &&
        (startByteOffset % alignment !== 0 ||
          minByteOffset % alignment !== 0 ||
          maxByteOffset % alignment !== 0)
      ) {
        throw new Error(
          `Buffer does not have valid alignment for a ${ArrayType.name}`
        );
      }
      let numEntries = numBytes / alignment;
      let offset = (startByteOffset - minByteOffset) / alignment;
      let data;
      if (numBytes === 0) {
        data = new ArrayType();
      } else {
        data = new ArrayType(HEAP32.buffer, minByteOffset, numEntries);
      }
      for (let i of strides.keys()) {
        strides[i] /= alignment;
      }

      success = true;
      let result = Object.create(
        Module.PyBuffer.prototype,
        Object.getOwnPropertyDescriptors({
          offset,
          readonly,
          format,
          itemsize,
          ndim: shape.length,
          nbytes: numBytes,
          shape,
          strides,
          data,
          c_contiguous,
          f_contiguous,
          _view_ptr: view_ptr,
          _released: false,
        })
      );
      // Module.bufferFinalizationRegistry.register(result, view_ptr, result);
      return result;
    } finally {
      if (!success) {
        try {
          Module._PyBuffer_Release(view_ptr);
          Module._PyMem_Free(view_ptr);
        } catch (e) {
          Module.fatal_error(e);
        }
      }
    }
  },
};

/**
 * A class to allow access to a Python data buffers from Javascript. These are
 * produced by :any:`PyProxy.getBuffer` and cannot be constructed directly.
 * When you are done, release it with the :any:`release <PyBuffer.release>`
 * method.  See
 * `Python buffer protocol documentation
 * <https://docs.python.org/3/c-api/buffer.html>`_ for more information.
 *
 * To find the element ``x[a_1, ..., a_n]``, you could use the following code:
 *
 * .. code-block:: js
 *
 *    function multiIndexToIndex(pybuff, multiIndex){
 *       if(multindex.length !==pybuff.ndim){
 *          throw new Error("Wrong length index");
 *       }
 *       let idx = pybuff.offset;
 *       for(let i = 0; i < pybuff.ndim; i++){
 *          if(multiIndex[i] < 0){
 *             multiIndex[i] = pybuff.shape[i] - multiIndex[i];
 *          }
 *          if(multiIndex[i] < 0 || multiIndex[i] >= pybuff.shape[i]){
 *             throw new Error("Index out of range");
 *          }
 *          idx += multiIndex[i] * pybuff.stride[i];
 *       }
 *       return idx;
 *    }
 *    console.log("entry is", pybuff.data[multiIndexToIndex(pybuff, [2, 0, -1])]);
 *
 * .. admonition:: Contiguity
 *    :class: warning
 *
 *    If the buffer is not contiguous, the ``data`` TypedArray will contain
 *    data that is not part of the buffer. Modifying this data may lead to
 *    undefined behavior.
 *
 * .. admonition:: Readonly buffers
 *    :class: warning
 *
 *    If ``buffer.readonly`` is ``true``, you should not modify the buffer.
 *    Modifying a readonly buffer may lead to undefined behavior.
 *
 * .. admonition:: Converting between TypedArray types
 *    :class: warning
 *
 *    The following naive code to change the type of a typed array does not
 *    work:
 *
 *    .. code-block:: js
 *
 *        // Incorrectly convert a TypedArray.
 *        // Produces a Uint16Array that points to the entire WASM memory!
 *        let myarray = new Uint16Array(buffer.data.buffer);
 *
 *    Instead, if you want to convert the output TypedArray, you need to say:
 *
 *    .. code-block:: js
 *
 *        // Correctly convert a TypedArray.
 *        let myarray = new Uint16Array(
 *            buffer.data.buffer,
 *            buffer.data.byteOffset,
 *            buffer.data.byteLength
 *        );
 */
Module.PyBuffer = class PyBuffer {
  constructor() {
    // FOR_JSDOC_ONLY is a macro that deletes its argument.
    /**
     * The offset of the first entry of the array. For instance if our array
     * is 3d, then you will find ``array[0,0,0]`` at
     * ``pybuf.data[pybuf.offset]``
     * @type {number}
     */
    this.offset;

    /**
     * If the data is readonly, you should not modify it. There is no way
     * for us to enforce this, but it may cause very weird behavior.
     * @type {boolean}
     */
    this.readonly;

    /**
     * The format string for the buffer. See `the Python documentation on
     * format strings
     * <https://docs.python.org/3/library/struct.html#format-strings>`_.
     * @type {string}
     */
    this.format;

    /**
     * How large is each entry (in bytes)?
     * @type {number}
     */
    this.itemsize;

    /**
     * The number of dimensions of the buffer. If ``ndim`` is 0, the buffer
     * represents a single scalar or struct. Otherwise, it represents an
     * array.
     * @type {number}
     */
    this.ndim;

    /**
     * The total number of bytes the buffer takes up. This is equal to
     * ``buff.data.byteLength``.
     * @type {number}
     */
    this.nbytes;

    /**
     * The shape of the buffer, that is how long it is in each dimension.
     * The length will be equal to ``ndim``. For instance, a 2x3x4 array
     * would have shape ``[2, 3, 4]``.
     * @type {number[]}
     */
    this.shape;

    /**
     * An array of of length ``ndim`` giving the number of elements to skip
     * to get to a new element in each dimension. See the example definition
     * of a ``multiIndexToIndex`` function above.
     * @type {number[]}
     */
    this.strides;

    /**
     * The actual data. A typed array of an appropriate size backed by a
     * segment of the WASM memory.
     *
     * The ``type`` argument of :any:`getBuffer`
     * determines which sort of `TypedArray` this is, by default
     * :any:`getBuffer` will look at the format string to determine the most
     * appropriate option.
     * @type {TypedArray}
     */
    this.data;

    /**
     * Is it C contiguous?
     * @type {boolean}
     */
    this.c_contiguous;

    /**
     * Is it Fortran contiguous?
     * @type {boolean}
     */
    this.f_contiguous;
    throw new TypeError("PyBuffer is not a constructor");
  }

  /**
   * Release the buffer. This allows the memory to be reclaimed.
   */
  release() {
    if (this._released) {
      return;
    }
    // Module.bufferFinalizationRegistry.unregister(this);
    try {
      Module._PyBuffer_Release(this._view_ptr);
      Module._PyMem_Free(this._view_ptr);
    } catch (e) {
      Module.fatal_error(e);
    }
    this._released = true;
    this.data = null;
  }
};

// A special proxy that we use to wrap pyodide.globals to allow property
// access like `pyodide.globals.x`.
let globalsPropertyAccessWarned = false;
let globalsPropertyAccessWarningMsg =
  "Access to pyodide.globals via pyodide.globals.key is deprecated and " +
  "will be removed in version 0.18.0. Use pyodide.globals.get('key'), " +
  "pyodide.globals.set('key', value), pyodide.globals.delete('key') instead.";
let NamespaceProxyHandlers = {
  has: function (obj, key) {
    return Reflect.has(obj, key) || obj.has(key);
  },
  get: function (obj, key) {
    if (Reflect.has(obj, key)) {
      return Reflect.get(obj, key);
    }
    let result = obj.get(key);
    if (!globalsPropertyAccessWarned && result !== undefined) {
      console.warn(globalsPropertyAccessWarningMsg);
      globalsPropertyAccessWarned = true;
    }
    return result;
  },
  set: function (obj, key, value) {
    if (Reflect.has(obj, key)) {
      throw new Error(`Cannot set read only field ${key}`);
    }
    if (!globalsPropertyAccessWarned) {
      globalsPropertyAccessWarned = true;
      console.warn(globalsPropertyAccessWarningMsg);
    }
    obj.set(key, value);
  },
  ownKeys: function (obj) {
    let result = new Set(Reflect.ownKeys(obj));
    let iter = obj.keys();
    for (let key of iter) {
      result.add(key);
    }
    iter.destroy();
    return Array.from(result);
  },
};

Module.wrapNamespace = function wrapNamespace(ns) {
  return new Proxy(ns, NamespaceProxyHandlers);
};<|MERGE_RESOLUTION|>--- conflicted
+++ resolved
@@ -88,8 +88,9 @@
   } else {
     target = Object.create(cls.prototype);
   }
+  let cacheId = Module.hiwire.new_value(new Map());
   Object.defineProperty(target, "$$", {
-    value: { ptr: ptrobj, type: "PyProxy" },
+    value: { ptr: ptrobj, type: "PyProxy", borrowed: false, cacheId },
   });
   Module._Py_IncRef(ptrobj);
   let proxy = new Proxy(target, Module.PyProxyHandlers);
@@ -146,6 +147,27 @@
 
 // Static methods
 Module.PyProxy_getPtr = _getPtr;
+Module.pyproxy_mark_borrowed = function (proxy) {
+  proxy.$$.borrowed = true;
+};
+Module.pyproxy_destroy = function (proxy, destroyed_msg) {
+  let ptrobj = _getPtr(proxy);
+  Module.finalizationRegistry.unregister(proxy);
+  // Maybe the destructor will call Javascript code that will somehow try
+  // to use this proxy. Mark it deleted before decrementing reference count
+  // just in case!
+  proxy.$$.ptr = null;
+  proxy.$$.destroyed_msg = destroyed_msg;
+  let cache = Module.hiwire.pop_value(proxy.$$.cacheId);
+  for (let proxy_id of cache.values()) {
+    Module.pyproxy_destroy(Module.hiwire.pop_value(proxy_id));
+  }
+  try {
+    Module._Py_DecRef(ptrobj);
+  } catch (e) {
+    Module.fatal_error(e);
+  }
+};
 
 // Now a lot of boilerplate to wrap the abstract Object protocol wrappers
 // defined in pyproxy.c in Javascript functions.
@@ -222,23 +244,6 @@
     } catch (e) {
       Module.fatal_error(e);
     }
-<<<<<<< HEAD
-    let cacheId = Module.hiwire.new_value(new Map());
-    Object.defineProperty(target, "$$", {
-      value: { ptr: ptrobj, type: "PyProxy", borrowed: false, cacheId },
-    });
-    _Py_IncRef(ptrobj);
-    let proxy = new Proxy(target, Module.PyProxyHandlers);
-    Module.finalizationRegistry.register(proxy, ptrobj, proxy);
-    return proxy;
-  };
-
-  function _getPtr(jsobj) {
-    let ptr = jsobj.$$.ptr;
-    if (ptr === null) {
-      throw new Error(
-        jsobj.$$.destroyed_msg || "Object has already been destroyed"
-=======
     if (jsref_repr === 0) {
       Module._pythonexc2js();
     }
@@ -252,24 +257,15 @@
    * <https://developer.mozilla.org/en-US/docs/Web/JavaScript/Reference/Global_Objects/FinalizationRegistry>`_
    * Pyodide will automatically destroy the ``PyProxy`` when it is garbage
    * collected, however there is no guarantee that the finalizer will be run
-   * in a timely manner so it is better to ``destory`` the proxy explicitly.
+   * in a timely manner so it is better to ``destroy`` the proxy explicitly.
    *
    * @param {string} [destroyed_msg] The error message to print if use is
    *        attempted after destroying. Defaults to "Object has already been
    *        destroyed".
    */
   destroy(destroyed_msg) {
-    let ptrobj = _getPtr(this);
-    Module.finalizationRegistry.unregister(this);
-    // Maybe the destructor will call Javascript code that will somehow try
-    // to use this proxy. Mark it deleted before decrementing reference count
-    // just in case!
-    this.$$.ptr = null;
-    this.$$.destroyed_msg = destroyed_msg;
-    try {
-      Module._Py_DecRef(ptrobj);
-    } catch (e) {
-      Module.fatal_error(e);
+    if (!this.$$.borrowed) {
+      Module.pyproxy_destroy(this, destroyed_msg);
     }
   }
   /**
@@ -291,16 +287,16 @@
    * Defaults to infinite.
    * @returns The Javascript object resulting from the conversion.
    */
-  toJs(depth = -1) {
+  toJs({ max_depth = -1, proxies }) {
     let ptrobj = _getPtr(this);
     let idresult;
-    let proxies = Module.hiwire.new_value([]);
-    try {
-      idresult = Module._python2js_with_depth(ptrobj, depth, proxies);
+    let idproxies = proxies ? Module.hiwire.new_value(proxies) : 0;
+    try {
+      idresult = Module._python2js_with_depth(ptrobj, depth, idproxies);
     } catch (e) {
       Module.fatal_error(e);
     } finally {
-      Module.hiwire.decref(proxies);
+      Module.hiwire.decref(idproxies);
     }
     if (idresult === 0) {
       Module._pythonexc2js();
@@ -321,7 +317,6 @@
     if (jsargs.length === 0) {
       throw new TypeError(
         "callKwargs requires at least one argument (the key word argument object)"
->>>>>>> 96214098
       );
     }
     let kwargs = jsargs[jsargs.length - 1];
@@ -354,55 +349,9 @@
     if (length === -1) {
       Module._pythonexc2js();
     }
-<<<<<<< HEAD
-    let new_proto = Object.create(Module.PyProxyClass.prototype, descriptors);
-    function PyProxy() {}
-    PyProxy.prototype = new_proto;
-    _pyproxyClassMap.set(flags, PyProxy);
-    return PyProxy;
-  };
-
-  // Static methods
-  Module.PyProxy_getPtr = _getPtr;
-  Module.pyproxy_mark_borrowed = function (proxy) {
-    proxy.$$.borrowed = true;
-  };
-  Module.pyproxy_destroy = function (proxy, destroyed_msg) {
-    let ptrobj = _getPtr(proxy);
-    Module.finalizationRegistry.unregister(proxy);
-    // Maybe the destructor will call Javascript code that will somehow try
-    // to use this proxy. Mark it deleted before decrementing reference count
-    // just in case!
-    proxy.$$.ptr = null;
-    proxy.$$.destroyed_msg = destroyed_msg;
-    let cache = Module.hiwire.pop_value(proxy.$$.cacheId);
-    for (let proxy_id of cache.values()) {
-      Module.pyproxy_destroy(Module.hiwire.pop_value(proxy_id));
-    }
-    try {
-      _Py_DecRef(ptrobj);
-    } catch (e) {
-      Module.fatal_error(e);
-    }
-  };
-
-  // Now a lot of boilerplate to wrap the abstract Object protocol wrappers
-  // defined in pyproxy.c in Javascript functions.
-
-  Module.callPyObjectKwargs = function (ptrobj, ...jsargs) {
-    // We don't do any checking for kwargs, checks are in PyProxy.callKwargs
-    // which only is used when the keyword arguments come from the user.
-    let kwargs = jsargs.pop();
-    let num_pos_args = jsargs.length;
-    let kwargs_names = Object.keys(kwargs);
-    let kwargs_values = Object.values(kwargs);
-    let num_kwargs = kwargs_names.length;
-    jsargs.push(...kwargs_values);
-=======
     return length;
   },
 };
->>>>>>> 96214098
 
 // Controlled by HAS_GET, appears for any class with __getitem__,
 // mp_subscript, or sq_item methods
@@ -486,26 +435,6 @@
     if (errcode === -1) {
       Module._pythonexc2js();
     }
-<<<<<<< HEAD
-    /**
-     * Destroy the ``PyProxy``. This will release the memory. Any further
-     * attempt to use the object will raise an error.
-     *
-     * In a browser supporting `FinalizationRegistry
-     * <https://developer.mozilla.org/en-US/docs/Web/JavaScript/Reference/Global_Objects/FinalizationRegistry>`_
-     * Pyodide will automatically destroy the ``PyProxy`` when it is garbage
-     * collected, however there is no guarantee that the finalizer will be run
-     * in a timely manner so it is better to ``destory`` the proxy explicitly.
-     *
-     * @param {string} [destroyed_msg] The error message to print if use is
-     *        attempted after destroying. Defaults to "Object has already been
-     *        destroyed".
-     */
-    destroy(destroyed_msg) {
-      if (!this.$$.borrowed) {
-        Module.pyproxy_destroy(this, destroyed_msg);
-      }
-=======
   },
 };
 
@@ -530,39 +459,10 @@
       Module.fatal_error(e);
     } finally {
       Module.hiwire.decref(idkey);
->>>>>>> 96214098
     }
     if (result === -1) {
       Module._pythonexc2js();
     }
-<<<<<<< HEAD
-    /**
-     * Converts the ``PyProxy`` into a Javascript object as best as possible. By
-     * default does a deep conversion, if a shallow conversion is desired, you
-     * can use ``proxy.toJs(1)``.
-     * See :ref:`Explicit Conversion of PyProxy
-     * <type-translations-pyproxy-to-js>` for more info.
-     *
-     * @param {number} depth How many layers deep to perform the conversion.
-     * Defaults to infinite.
-     * @returns The Javascript object resulting from the conversion.
-     */
-    toJs({ max_depth = -1, proxies }) {
-      let ptrobj = _getPtr(this);
-      let idresult;
-      let idproxies = proxies ? Module.hiwire.new_value(proxies) : 0;
-      try {
-        idresult = _python2js_with_depth(ptrobj, max_depth, idproxies);
-      } catch (e) {
-        Module.fatal_error(e);
-      } finally {
-        Module.hiwire.decref(idproxies);
-      }
-      if (idresult === 0) {
-        _pythonexc2js();
-      }
-      return Module.hiwire.pop_value(idresult);
-=======
     return result === 1;
   },
 };
@@ -589,7 +489,6 @@
   try {
     if (iterptr === 0) {
       throw new TempError();
->>>>>>> 96214098
     }
     let item;
     while ((item = Module.__pyproxy_iter_next(iterptr))) {
@@ -721,8 +620,9 @@
   let ptrobj = _getPtr(jsobj);
   let idkey = Module.hiwire.new_value(jskey);
   let idresult;
+  let cacheId = jsobj.$$.cacheId;
   try {
-    idresult = Module.__pyproxy_getattr(ptrobj, idkey);
+    idresult = Module.__pyproxy_getattr(ptrobj, idkey, cacheId);
   } catch (e) {
     Module.fatal_error(e);
   } finally {
@@ -851,13 +751,8 @@
   ownKeys: function (jsobj) {
     let ptrobj = _getPtr(jsobj);
     let idresult;
-    let cacheId = jsobj.$$.cacheId;
-    try {
-<<<<<<< HEAD
-      idresult = __pyproxy_getattr(ptrobj, idkey, cacheId);
-=======
+    try {
       idresult = Module.__pyproxy_ownKeys(ptrobj);
->>>>>>> 96214098
     } catch (e) {
       Module.fatal_error(e);
     }
