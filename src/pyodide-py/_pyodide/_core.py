# type: ignore

from typing import Any, Callable

# All docstrings for public `core` APIs should be extracted from here. We use
# the utilities in `docstring.py` and `docstring.c` to format them
# appropriately.

# Sphinx uses __name__ to determine the paths and such. It looks better for it
# to refer to e.g., `pyodide.JsProxy` than `_pyodide._core.JsProxy`.
_save_name = __name__
__name__ = "pyodide"
try:
    # From jsproxy.c

    class JsException(Exception):
        """
        A wrapper around a Javascript Error to allow it to be thrown in Python.
        See :ref:`type-translations-errors`.
        """

        @property
        def js_error(self):
            """The original Javascript error"""

    class JsProxy:
        """A proxy to make a Javascript object behave like a Python object

        For more information see :ref:`type-translations` documentation.
        """

        def __init__(self):
            """"""

        def object_entries(self) -> "JsProxy":
            "The Javascript API ``Object.entries(object)``"

        def object_keys(self) -> "JsProxy":
            "The Javascript API ``Object.keys(object)``"

        def object_values(self) -> "JsProxy":
            "The Javascript API ``Object.values(object)``"

        def new(self, *args, **kwargs) -> "JsProxy":
            """Construct a new instance of the Javascript object"""

        def to_py(self, depth: int = -1) -> Any:
<<<<<<< HEAD
            """Convert the :class:`JsProxy` to a native Python object as best as possible.

            By default does a deep conversion, if a shallow conversion is desired, you can use ``proxy.to_py(1)``.
            See :ref:`type-translations-jsproxy-to-py` for more information.
=======
            """Convert the :class:`JsProxy` to a native Python object as best as
            possible.

            By default does a deep conversion, if a shallow conversion is
            desired, you can use ``proxy.to_py(1)``. See
            :ref:`type-translations-jsproxy-to-py` for more information.
>>>>>>> 4a722d41
            """
            pass

        def then(self, onfulfilled: Callable, onrejected: Callable) -> "Promise":
            """The ``Promise.then`` API, wrapped to manage the lifetimes of the
            handlers.

            Present only if the wrapped Javascript object has a "then" method.
            Pyodide will automatically release the references to the handlers
            when the promise resolves.
            """

        def catch(self, onrejected: Callable) -> "Promise":
            """The ``Promise.catch`` API, wrapped to manage the lifetimes of the
            handler.

            Present only if the wrapped Javascript object has a "then" method.
            Pyodide will automatically release the references to the handler
            when the promise resolves.
            """

        def finally_(self, onfinally: Callable) -> "Promise":
            """The ``Promise.finally`` API, wrapped to manage the lifetimes of
            the handler.

            Present only if the wrapped Javascript object has a "then" method.
            Pyodide will automatically release the references to the handler
            when the promise resolves. Note the trailing underscore in the name;
            this is needed because ``finally`` is a reserved keyword in Python.
            """

    # from pyproxy.c

    def create_once_callable(obj: Callable) -> JsProxy:
        """Wrap a Python callable in a Javascript function that can be called once.

        After being called the proxy will decrement the reference count
        of the Callable. The Javascript function also has a ``destroy`` API that
        can be used to release the proxy without calling it.
        """
        return obj

    def create_proxy(obj: Any) -> JsProxy:
        """Create a ``JsProxy`` of a ``PyProxy``.

        This allows explicit control over the lifetime of the ``PyProxy`` from
        Python: call the ``destroy`` API when done.
        """
        return obj

    # from python2js

    def to_js(obj: Any, depth: int = -1) -> JsProxy:
        """Convert the object to Javascript.

        This is similar to :any:`PyProxy.toJs`, but for use from Python. If the
        object would be implicitly translated to Javascript, it will be returned
        unchanged. If the object cannot be converted into Javascript, this
        method will return a :any:`JsProxy` of a :any:`PyProxy`, as if you had
        used :any:`pyodide.create_proxy`.

        See :ref:`type-translations-pyproxy-to-js` for more information.
        """
        return obj


finally:
    __name__ = _save_name
    del _save_name<|MERGE_RESOLUTION|>--- conflicted
+++ resolved
@@ -45,19 +45,12 @@
             """Construct a new instance of the Javascript object"""
 
         def to_py(self, depth: int = -1) -> Any:
-<<<<<<< HEAD
-            """Convert the :class:`JsProxy` to a native Python object as best as possible.
-
-            By default does a deep conversion, if a shallow conversion is desired, you can use ``proxy.to_py(1)``.
-            See :ref:`type-translations-jsproxy-to-py` for more information.
-=======
             """Convert the :class:`JsProxy` to a native Python object as best as
             possible.
 
             By default does a deep conversion, if a shallow conversion is
             desired, you can use ``proxy.to_py(1)``. See
             :ref:`type-translations-jsproxy-to-py` for more information.
->>>>>>> 4a722d41
             """
             pass
 
