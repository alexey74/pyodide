--- conflicted
+++ resolved
@@ -395,12 +395,8 @@
     'registerJsModule',
     'unregisterJsModule',
     'setInterruptBuffer',
-<<<<<<< HEAD
     'toPy',
-=======
-    'pyodide_py',
     'PythonError',
->>>>>>> 5f42c4dc
   ];
   // clang-format on
 
@@ -698,7 +694,6 @@
   };
   // clang-format on
 
-<<<<<<< HEAD
   /**
    * Convert the Javascript object to a Python object as best as possible.
    *
@@ -757,97 +752,6 @@
     }
     return Module.hiwire.pop_value(result);
   };
-
-  Module.function_supports_kwargs = function(funcstr) {
-    // This is basically a finite state machine (except for paren counting)
-    // Start at beginning of argspec
-    let idx = funcstr.indexOf("(") + 1;
-    // States:
-    // START_ARG -- Start of an argument. We leave this state when we see a non
-    // whitespace character.
-    //    If the first nonwhitespace character we see is `{` this is an object
-    //    destructuring argument. Else it's not. When we see non whitespace goto
-    //    state ARG and set `arg_is_obj_dest` true if it's "{", else false.
-    // ARG -- we're in the middle of an argument. Count parens. On comma, if
-    // parens_depth === 0 goto state START_ARG, on quote set
-    //      set quote_start and goto state QUOTE.
-    // QUOTE -- We're in a quote. Record quote_start in quote_start and look for
-    // a matching end quote.
-    //    On end quote, goto state ARGS. If we see "\\" goto state QUOTE_ESCAPE.
-    // QUOTE_ESCAPE -- unconditionally goto state QUOTE.
-    // If we see a ) when parens_depth === 0, return arg_is_obj_dest.
-    let START_ARG = 1;
-    let ARG = 2;
-    let QUOTE = 3;
-    let QUOTE_ESCAPE = 4;
-    let paren_depth = 0;
-    let arg_is_obj_dest = false;
-    let quote_start = undefined;
-    let state = START_ARG;
-    // clang-format off
-    for (let i = idx; i < funcstr.length; i++) {
-      let x = funcstr[i];
-      if(state === QUOTE){
-        switch(x){
-          case quote_start:
-            // found match, go back to ARG
-            state = ARG;
-            continue;
-          case "\\":
-            state = QUOTE_ESCAPE;
-            continue;
-          default:
-            continue;
-        }
-      }
-      if(state === QUOTE_ESCAPE){
-        state = QUOTE;
-        continue;
-      }
-      // Skip whitespace.
-      if(x === " " || x === "\n" || x === "\t"){
-        continue;
-      }
-      if(paren_depth === 0){
-        if(x === ")" && state !== QUOTE && state !== QUOTE_ESCAPE){
-          // We hit closing brace which ends argspec.
-          // We have to handle this up here in case argspec ends in a trailing comma
-          // (if we're in state START_ARG, the next check would clobber arg_is_obj_dest).
-          return arg_is_obj_dest;
-        }
-        if(x === ","){
-          state = START_ARG;
-          continue;
-        }
-        // otherwise fall through
-      }
-      if(state === START_ARG){
-        // Nonwhitespace character in START_ARG so now we're in state arg.
-        state = ARG;
-        arg_is_obj_dest = x === "{";
-        // don't continue, fall through to next switch
-      }
-      switch(x){
-        case "[": case "{": case "(":
-          paren_depth ++;
-          continue;
-        case "]": case "}": case ")":
-          paren_depth--;
-          continue;
-        case "'": case '"': case '\`':
-          state = QUOTE;
-          quote_start = x;
-          continue;
-      }
-    }
-    // Correct exit is paren_depth === 0 && x === ")" test above.
-    throw new Error("Assertion failure: this is a logic error in \
-                     hiwire_function_supports_kwargs");
-    // clang-format on
-  };
-
-=======
->>>>>>> 5f42c4dc
   Module.locateFile = (path) => baseURL + path;
 
   let moduleLoaded = new Promise(r => Module.postRun = r);
